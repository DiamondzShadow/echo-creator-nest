--- conflicted
+++ resolved
@@ -270,168 +270,6 @@
   }
 ] as const;
 
-<<<<<<< HEAD
-// VideoTipping contract ABI - Handles video-specific tips with custom fees
-export const VIDEO_TIPPING_ABI = [
-  {
-    "inputs": [
-      {
-        "internalType": "address",
-        "name": "_platformWallet",
-        "type": "address"
-      }
-    ],
-    "stateMutability": "nonpayable",
-    "type": "constructor"
-  },
-  {
-    "inputs": [],
-    "name": "EnforcedPause",
-    "type": "error"
-  },
-  {
-    "inputs": [],
-    "name": "ExpectedPause",
-    "type": "error"
-  },
-  {
-    "inputs": [
-      {
-        "internalType": "address",
-        "name": "owner",
-        "type": "address"
-      }
-    ],
-    "name": "OwnableInvalidOwner",
-    "type": "error"
-  },
-  {
-    "inputs": [
-      {
-        "internalType": "address",
-        "name": "account",
-        "type": "address"
-      }
-    ],
-    "name": "OwnableUnauthorizedAccount",
-    "type": "error"
-  },
-  {
-    "inputs": [],
-    "name": "ReentrancyGuardReentrantCall",
-    "type": "error"
-  },
-  {
-    "inputs": [
-      {
-        "internalType": "address",
-        "name": "token",
-        "type": "address"
-      }
-    ],
-    "name": "SafeERC20FailedOperation",
-    "type": "error"
-  },
-  {
-    "inputs": [],
-    "name": "emergencyWithdraw",
-    "outputs": [],
-    "stateMutability": "nonpayable",
-    "type": "function"
-  },
-  {
-    "inputs": [
-      {
-        "internalType": "address",
-        "name": "token",
-        "type": "address"
-      }
-    ],
-    "name": "emergencyWithdrawToken",
-    "outputs": [],
-    "stateMutability": "nonpayable",
-    "type": "function"
-  },
-  {
-    "inputs": [],
-    "name": "pause",
-    "outputs": [],
-    "stateMutability": "nonpayable",
-    "type": "function"
-  },
-  {
-    "anonymous": false,
-    "inputs": [
-      {
-        "indexed": false,
-        "internalType": "uint256",
-        "name": "oldFee",
-        "type": "uint256"
-      },
-      {
-        "indexed": false,
-        "internalType": "uint256",
-        "name": "newFee",
-        "type": "uint256"
-      }
-    ],
-    "name": "DefaultPlatformFeeUpdated",
-    "type": "event"
-  },
-  {
-    "anonymous": false,
-    "inputs": [
-      {
-        "indexed": true,
-        "internalType": "address",
-        "name": "previousOwner",
-        "type": "address"
-      },
-      {
-        "indexed": true,
-        "internalType": "address",
-        "name": "newOwner",
-        "type": "address"
-      }
-    ],
-    "name": "OwnershipTransferred",
-    "type": "event"
-  },
-  {
-    "anonymous": false,
-    "inputs": [
-      {
-        "indexed": false,
-        "internalType": "address",
-        "name": "account",
-        "type": "address"
-      }
-    ],
-    "name": "Paused",
-    "type": "event"
-  },
-  {
-    "inputs": [],
-    "name": "renounceOwnership",
-    "outputs": [],
-    "stateMutability": "nonpayable",
-    "type": "function"
-  },
-  {
-    "inputs": [
-      {
-        "internalType": "string",
-        "name": "videoId",
-        "type": "string"
-      },
-      {
-        "internalType": "uint256",
-        "name": "customFeePercentage",
-        "type": "uint256"
-      }
-    ],
-    "name": "setVideoTipSettings",
-=======
 // ============================================================================
 // NFT Marketplace Contracts
 // ============================================================================
@@ -512,162 +350,11 @@
       {"internalType": "uint256", "name": "tokenId", "type": "uint256"}
     ],
     "name": "approve",
->>>>>>> 3595f83f
-    "outputs": [],
-    "stateMutability": "nonpayable",
-    "type": "function"
-  },
-  {
-<<<<<<< HEAD
-    "anonymous": false,
-    "inputs": [
-      {
-        "indexed": true,
-        "internalType": "string",
-        "name": "videoId",
-        "type": "string"
-      },
-      {
-        "indexed": true,
-        "internalType": "address",
-        "name": "tipper",
-        "type": "address"
-      },
-      {
-        "indexed": true,
-        "internalType": "address",
-        "name": "creator",
-        "type": "address"
-      },
-      {
-        "indexed": false,
-        "internalType": "uint256",
-        "name": "totalAmount",
-        "type": "uint256"
-      },
-      {
-        "indexed": false,
-        "internalType": "uint256",
-        "name": "platformFee",
-        "type": "uint256"
-      },
-      {
-        "indexed": false,
-        "internalType": "uint256",
-        "name": "customFee",
-        "type": "uint256"
-      },
-      {
-        "indexed": false,
-        "internalType": "uint256",
-        "name": "creatorAmount",
-        "type": "uint256"
-      },
-      {
-        "indexed": false,
-        "internalType": "address",
-        "name": "token",
-        "type": "address"
-      },
-      {
-        "indexed": false,
-        "internalType": "uint256",
-        "name": "timestamp",
-        "type": "uint256"
-      }
-    ],
-    "name": "TipSentToVideo",
-    "type": "event"
-  },
-  {
-    "inputs": [
-      {
-        "internalType": "string",
-        "name": "videoId",
-        "type": "string"
-      },
-      {
-        "internalType": "address payable",
-        "name": "creator",
-        "type": "address"
-      }
-    ],
-    "name": "tipVideoWithNative",
-    "outputs": [],
-    "stateMutability": "payable",
-    "type": "function"
-  },
-  {
-    "inputs": [
-      {
-        "internalType": "string",
-        "name": "videoId",
-        "type": "string"
-      },
-      {
-        "internalType": "address",
-        "name": "creator",
-        "type": "address"
-      },
-      {
-        "internalType": "address",
-        "name": "token",
-        "type": "address"
-      },
-      {
-        "internalType": "uint256",
-        "name": "amount",
-        "type": "uint256"
-      }
-    ],
-    "name": "tipVideoWithToken",
-    "outputs": [],
-    "stateMutability": "nonpayable",
-    "type": "function"
-  },
-  {
-    "inputs": [
-      {
-        "internalType": "address",
-        "name": "newOwner",
-        "type": "address"
-      }
-    ],
-    "name": "transferOwnership",
-    "outputs": [],
-    "stateMutability": "nonpayable",
-    "type": "function"
-  },
-  {
-    "inputs": [],
-    "name": "unpause",
-    "outputs": [],
-    "stateMutability": "nonpayable",
-    "type": "function"
-  },
-  {
-    "anonymous": false,
-    "inputs": [
-      {
-        "indexed": false,
-        "internalType": "address",
-        "name": "account",
-        "type": "address"
-      }
-    ],
-    "name": "Unpaused",
-    "type": "event"
-  },
-  {
-    "inputs": [
-      {
-        "internalType": "uint256",
-        "name": "newFee",
-        "type": "uint256"
-      }
-    ],
-    "name": "updateDefaultPlatformFee",
-=======
+    "outputs": [],
+    "stateMutability": "nonpayable",
+    "type": "function"
+  },
+  {
     "inputs": [
       {"internalType": "address", "name": "operator", "type": "address"},
       {"internalType": "bool", "name": "approved", "type": "bool"}
@@ -706,22 +393,10 @@
   {
     "inputs": [{"internalType": "uint256", "name": "listingId", "type": "uint256"}],
     "name": "cancelListing",
->>>>>>> 3595f83f
-    "outputs": [],
-    "stateMutability": "nonpayable",
-    "type": "function"
-  },
-<<<<<<< HEAD
-  {
-    "inputs": [
-      {
-        "internalType": "address",
-        "name": "newWallet",
-        "type": "address"
-      }
-    ],
-    "name": "updatePlatformWallet",
-=======
+    "outputs": [],
+    "stateMutability": "nonpayable",
+    "type": "function"
+  },
   // Update price
   {
     "inputs": [
@@ -729,208 +404,10 @@
       {"internalType": "uint256", "name": "newPrice", "type": "uint256"}
     ],
     "name": "updatePrice",
->>>>>>> 3595f83f
-    "outputs": [],
-    "stateMutability": "nonpayable",
-    "type": "function"
-  },
-<<<<<<< HEAD
-  {
-    "anonymous": false,
-    "inputs": [
-      {
-        "indexed": true,
-        "internalType": "string",
-        "name": "videoId",
-        "type": "string"
-      },
-      {
-        "indexed": true,
-        "internalType": "address",
-        "name": "creator",
-        "type": "address"
-      },
-      {
-        "indexed": false,
-        "internalType": "uint256",
-        "name": "customFeePercentage",
-        "type": "uint256"
-      },
-      {
-        "indexed": false,
-        "internalType": "uint256",
-        "name": "timestamp",
-        "type": "uint256"
-      }
-    ],
-    "name": "VideoTipSettingsCreated",
-    "type": "event"
-  },
-  {
-    "anonymous": false,
-    "inputs": [
-      {
-        "indexed": true,
-        "internalType": "string",
-        "name": "videoId",
-        "type": "string"
-      },
-      {
-        "indexed": true,
-        "internalType": "address",
-        "name": "creator",
-        "type": "address"
-      },
-      {
-        "indexed": false,
-        "internalType": "uint256",
-        "name": "oldFeePercentage",
-        "type": "uint256"
-      },
-      {
-        "indexed": false,
-        "internalType": "uint256",
-        "name": "newFeePercentage",
-        "type": "uint256"
-      },
-      {
-        "indexed": false,
-        "internalType": "uint256",
-        "name": "timestamp",
-        "type": "uint256"
-      }
-    ],
-    "name": "VideoTipSettingsUpdated",
-    "type": "event"
-  },
-  {
-    "stateMutability": "payable",
-    "type": "receive"
-  },
-  {
-    "inputs": [
-      {
-        "internalType": "string",
-        "name": "videoId",
-        "type": "string"
-      },
-      {
-        "internalType": "uint256",
-        "name": "amount",
-        "type": "uint256"
-      }
-    ],
-    "name": "calculateTipBreakdown",
-    "outputs": [
-      {
-        "internalType": "uint256",
-        "name": "platformFee",
-        "type": "uint256"
-      },
-      {
-        "internalType": "uint256",
-        "name": "customFee",
-        "type": "uint256"
-      },
-      {
-        "internalType": "uint256",
-        "name": "creatorAmount",
-        "type": "uint256"
-      },
-      {
-        "internalType": "uint256",
-        "name": "totalCreatorAmount",
-        "type": "uint256"
-      }
-    ],
-    "stateMutability": "view",
-    "type": "function"
-  },
-  {
-    "inputs": [
-      {
-        "internalType": "address",
-        "name": "",
-        "type": "address"
-      }
-    ],
-    "name": "creatorEarnings",
-    "outputs": [
-      {
-        "internalType": "uint256",
-        "name": "",
-        "type": "uint256"
-      }
-    ],
-    "stateMutability": "view",
-    "type": "function"
-  },
-  {
-    "inputs": [],
-    "name": "defaultPlatformFee",
-    "outputs": [
-      {
-        "internalType": "uint256",
-        "name": "",
-        "type": "uint256"
-      }
-    ],
-    "stateMutability": "view",
-    "type": "function"
-  },
-  {
-    "inputs": [],
-    "name": "FEE_DENOMINATOR",
-    "outputs": [
-      {
-        "internalType": "uint256",
-        "name": "",
-        "type": "uint256"
-      }
-    ],
-    "stateMutability": "view",
-    "type": "function"
-  },
-  {
-    "inputs": [
-      {
-        "internalType": "string",
-        "name": "videoId",
-        "type": "string"
-      }
-    ],
-    "name": "getVideoTipSettings",
-    "outputs": [
-      {
-        "components": [
-          {
-            "internalType": "address",
-            "name": "creator",
-            "type": "address"
-          },
-          {
-            "internalType": "uint256",
-            "name": "customFeePercentage",
-            "type": "uint256"
-          },
-          {
-            "internalType": "bool",
-            "name": "hasCustomFee",
-            "type": "bool"
-          },
-          {
-            "internalType": "uint256",
-            "name": "createdAt",
-            "type": "uint256"
-          },
-          {
-            "internalType": "uint256",
-            "name": "updatedAt",
-            "type": "uint256"
-          }
-        ],
-        "internalType": "struct VideoTipping.VideoTipSettings",
-=======
+    "outputs": [],
+    "stateMutability": "nonpayable",
+    "type": "function"
+  },
   // View functions
   {
     "inputs": [{"internalType": "uint256", "name": "listingId", "type": "uint256"}],
@@ -948,7 +425,6 @@
           {"internalType": "uint256", "name": "listedAt", "type": "uint256"}
         ],
         "internalType": "struct NFTMarketplace.Listing",
->>>>>>> 3595f83f
         "name": "",
         "type": "tuple"
       }
@@ -957,16 +433,6 @@
     "type": "function"
   },
   {
-<<<<<<< HEAD
-    "inputs": [],
-    "name": "MAX_CUSTOM_FEE",
-    "outputs": [
-      {
-        "internalType": "uint256",
-        "name": "",
-        "type": "uint256"
-      }
-=======
     "inputs": [{"internalType": "uint256", "name": "listingId", "type": "uint256"}],
     "name": "calculateSaleBreakdown",
     "outputs": [
@@ -974,87 +440,12 @@
       {"internalType": "uint256", "name": "platformFee", "type": "uint256"},
       {"internalType": "uint256", "name": "royaltyAmount", "type": "uint256"},
       {"internalType": "uint256", "name": "sellerAmount", "type": "uint256"}
->>>>>>> 3595f83f
-    ],
-    "stateMutability": "view",
-    "type": "function"
-  },
-  {
-    "inputs": [],
-<<<<<<< HEAD
-    "name": "owner",
-    "outputs": [
-      {
-        "internalType": "address",
-        "name": "",
-        "type": "address"
-      }
-    ],
-    "stateMutability": "view",
-    "type": "function"
-  },
-  {
-    "inputs": [],
-    "name": "paused",
-    "outputs": [
-      {
-        "internalType": "bool",
-        "name": "",
-        "type": "bool"
-      }
-    ],
-    "stateMutability": "view",
-    "type": "function"
-  },
-  {
-    "inputs": [],
-    "name": "platformWallet",
-    "outputs": [
-      {
-        "internalType": "address",
-        "name": "",
-        "type": "address"
-      }
-    ],
-    "stateMutability": "view",
-    "type": "function"
-  },
-  {
-    "inputs": [],
-    "name": "totalCreatorFees",
-    "outputs": [
-      {
-        "internalType": "uint256",
-        "name": "",
-        "type": "uint256"
-      }
-    ],
-    "stateMutability": "view",
-    "type": "function"
-  },
-  {
-    "inputs": [],
-    "name": "totalPlatformFees",
-    "outputs": [
-      {
-        "internalType": "uint256",
-        "name": "",
-        "type": "uint256"
-      }
-    ],
-    "stateMutability": "view",
-    "type": "function"
-  },
-  {
-    "inputs": [],
-    "name": "totalTips",
-    "outputs": [
-      {
-        "internalType": "uint256",
-        "name": "",
-        "type": "uint256"
-      }
-=======
+    ],
+    "stateMutability": "view",
+    "type": "function"
+  },
+  {
+    "inputs": [],
     "name": "totalListings",
     "outputs": [{"internalType": "uint256", "name": "", "type": "uint256"}],
     "stateMutability": "view",
@@ -1111,21 +502,11 @@
       {"internalType": "uint256", "name": "customFee", "type": "uint256"},
       {"internalType": "uint256", "name": "creatorAmount", "type": "uint256"},
       {"internalType": "uint256", "name": "totalCreatorAmount", "type": "uint256"}
->>>>>>> 3595f83f
-    ],
-    "stateMutability": "view",
-    "type": "function"
-  },
-  {
-<<<<<<< HEAD
-    "inputs": [],
-    "name": "totalVolume",
-    "outputs": [
-      {
-        "internalType": "uint256",
-        "name": "",
-        "type": "uint256"
-=======
+    ],
+    "stateMutability": "view",
+    "type": "function"
+  },
+  {
     "inputs": [{"internalType": "string", "name": "videoId", "type": "string"}],
     "name": "getVideoTipSettings",
     "outputs": [
@@ -1140,62 +521,16 @@
         "internalType": "struct VideoTipping.VideoTipSettings",
         "name": "",
         "type": "tuple"
->>>>>>> 3595f83f
-      }
-    ],
-    "stateMutability": "view",
-    "type": "function"
-  },
-  {
-<<<<<<< HEAD
-    "inputs": [
-      {
-        "internalType": "string",
-        "name": "",
-        "type": "string"
-      }
-    ],
-    "name": "videoTipSettings",
-    "outputs": [
-      {
-        "internalType": "address",
-        "name": "creator",
-        "type": "address"
-      },
-      {
-        "internalType": "uint256",
-        "name": "customFeePercentage",
-        "type": "uint256"
-      },
-      {
-        "internalType": "bool",
-        "name": "hasCustomFee",
-        "type": "bool"
-      },
-      {
-        "internalType": "uint256",
-        "name": "createdAt",
-        "type": "uint256"
-      },
-      {
-        "internalType": "uint256",
-        "name": "updatedAt",
-        "type": "uint256"
-      }
-    ],
-    "stateMutability": "view",
-    "type": "function"
-  }
-] as const;
-
-// Export NFT Marketplace ABI from separate file (kept separate due to size)
-export { NFT_MARKETPLACE_ABI } from './nft-marketplace-abi';
-=======
+      }
+    ],
+    "stateMutability": "view",
+    "type": "function"
+  },
+  {
     "inputs": [{"internalType": "address", "name": "creator", "type": "address"}],
     "name": "creatorEarnings",
     "outputs": [{"internalType": "uint256", "name": "", "type": "uint256"}],
     "stateMutability": "view",
     "type": "function"
   }
-] as const;
->>>>>>> 3595f83f
+] as const;